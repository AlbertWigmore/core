--- conflicted
+++ resolved
@@ -21,11 +21,7 @@
 SLOW_SETUP_WARNING = 10
 # Since a pip install can run, we wait
 # 30 minutes to timeout
-<<<<<<< HEAD
-SLOW_SETUP_MAX_WAIT = 120
-=======
 SLOW_SETUP_MAX_WAIT = 1800
->>>>>>> f626129e
 
 
 def setup_component(hass: core.HomeAssistant, domain: str, config: ConfigType) -> bool:
@@ -180,13 +176,8 @@
         elif hasattr(component, "setup"):
             # This should not be replaced with hass.async_add_executor_job because
             # we don't want to track this task in case it blocks startup.
-<<<<<<< HEAD
-            task = hass.async_add_executor_job(
-                component.setup, hass, processed_config  # type: ignore
-=======
             task = hass.loop.run_in_executor(
                 None, component.setup, hass, processed_config  # type: ignore
->>>>>>> f626129e
             )
         else:
             log_error("No setup function defined.")
