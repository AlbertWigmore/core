--- conflicted
+++ resolved
@@ -42,14 +42,6 @@
         SIGNAL_WEBSOCKET_DISCONNECTED, track_disconnected
     )
 
-<<<<<<< HEAD
-    await no_auth_websocket_client.send_json(
-        {"type": TYPE_AUTH, "access_token": hass_access_token}
-    )
-
-    auth_msg = await no_auth_websocket_client.receive_json()
-    assert auth_msg["type"] == TYPE_AUTH_OK
-=======
     return {"connected": connected_evt, "disconnected": disconnected_evt}
 
 
@@ -59,7 +51,6 @@
     """Test authenticating."""
 
     await test_auth_active_with_token(hass, no_auth_websocket_client, hass_access_token)
->>>>>>> 4f47c49e
 
     assert len(track_connected["connected"]) == 1
     assert not track_connected["disconnected"]
